--- conflicted
+++ resolved
@@ -76,21 +76,13 @@
 
         self.offchip_core_id = self.accelerator.offchip_core_id
 
-<<<<<<< HEAD
         self.recording: Optional[RecordedSchedule] = None
 
     def record(self, step: Step):
         if self.recording is not None:
             self.recording.push(step)
 
-    def contains(self, tensor: Tensor, core_id: int):
-        core = self.accelerator.get_core(core_id)
-        memory_op = tensor.memory_operand
-        top_level_idx = self.get_top_level_idx(core, memory_op)
-        top_instance = self.top_instances[core][top_level_idx]
-=======
     def contains(self, tensor: Tensor, top_instance):
->>>>>>> 98a4218c
         return any(
             [
                 tensor.equality_hash() == stored_tensor.equality_hash()
@@ -495,11 +487,6 @@
                 axis=0,
             )
 
-        self.record(StepRemoveTensorFromCore(
-            time_start=timestep, time_end=current_timestep,
-            core=core, tensor=tensor
-        ))
-
         return current_timestep, total_link_energy_cost, total_memory_energy_cost
 
     def remove_tensor_from_top_instance(
@@ -595,6 +582,11 @@
                 [current_timestep, all_usages[insert_idx - 1] - tensor.size],
                 axis=0,
             )
+
+        self.record(StepRemoveTensorFromCore(
+            time_start=timestep, time_end=current_timestep,
+            core=core, tensor=tensor
+        ))
 
         return current_timestep, total_link_energy_cost, total_memory_energy_cost
 
