--- conflicted
+++ resolved
@@ -16,12 +16,12 @@
 #################################
 accelerator = "stream.inputs.examples.hardware.TPU_like_quad_core"
 # workload_path = "stream.inputs.examples.workload.resnet18"
-workload_path = 'stream/inputs/examples/workload/resnet18.onnx'
+workload_path = "stream/inputs/examples/workload/resnet18.onnx"
 mapping_path = "stream.inputs.examples.mapping.tpu_like_quad_core"
 
 CN_define_mode = 1  # manually define outer CN size for all cores and all layers
 # hint_loops = [('OY', 'all')]  # outer CN loops, with error in resnet18 plotting
-hint_loops = [('OY', 'all')]
+hint_loops = [("OY", "all")]
 
 hw_name = accelerator.split(".")[-1]
 wl_name = re.split(r"/|\.", workload_path)[-1]
@@ -84,11 +84,7 @@
 memory_fig_path = f"outputs/{experiment_id}-memory.png"
 
 plot_timeline_brokenaxes(
-<<<<<<< HEAD
     scme,
-=======
-    scme[0],
->>>>>>> 8418c9d8
     draw_dependencies,
     section_start_percent,
     percent_shown,
